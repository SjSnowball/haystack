--- conflicted
+++ resolved
@@ -204,7 +204,6 @@
         self.inferencer.model.save(directory)
         self.inferencer.processor.save(directory)
 
-<<<<<<< HEAD
     def predict_batch(self, question_doc_list: [dict], top_k_per_question: int = None, batch_size: int = None):
         # convert input to FARM format
         input_dicts = []
@@ -297,10 +296,7 @@
 
         return result
 
-    def predict(self, question: str, documents: [Document], top_k: int = None, batch_size: int = 50):
-=======
     def predict(self, question: str, documents: List[Document], top_k: Optional[int] = None):
->>>>>>> 42f56672
         """
         Use loaded QA model to find answers for a question in the supplied list of Document.
 
@@ -336,7 +332,6 @@
             }
             input_dicts.append(cur)
 
-        self.inferencer.batch_size = batch_size
         # get answers from QA model
         predictions = self.inferencer.inference_from_dicts(
             dicts=input_dicts, rest_api_schema=True, multiprocessing_chunksize=1
